import json
import logging
from contextlib import suppress
from datetime import datetime, timedelta, timezone
from typing import Optional, Union

from async_rediscache import RedisCache
from discord import Guild, PermissionOverwrite, TextChannel, VoiceChannel
from discord.ext import commands, tasks
from discord.ext.commands import Context

from bot import constants
from bot.bot import Bot
from bot.converters import HushDurationConverter
from bot.utils.lock import LockedResourceError, lock, lock_arg
from bot.utils.scheduling import Scheduler

log = logging.getLogger(__name__)

LOCK_NAMESPACE = "silence"

MSG_SILENCE_FAIL = f"{constants.Emojis.cross_mark} current channel is already silenced."
MSG_SILENCE_PERMANENT = f"{constants.Emojis.check_mark} silenced current channel indefinitely."
MSG_SILENCE_SUCCESS = f"{constants.Emojis.check_mark} silenced current channel for {{duration}} minute(s)."

MSG_UNSILENCE_FAIL = f"{constants.Emojis.cross_mark} current channel was not silenced."
MSG_UNSILENCE_MANUAL = (
    f"{constants.Emojis.cross_mark} current channel was not unsilenced because the current overwrites were "
    f"set manually or the cache was prematurely cleared. "
    f"Please edit the overwrites manually to unsilence."
)
MSG_UNSILENCE_SUCCESS = f"{constants.Emojis.check_mark} unsilenced current channel."

TextOrVoiceChannel = Union[TextChannel, VoiceChannel]

VOICE_CHANNELS = {
    constants.Channels.code_help_voice_1: constants.Channels.code_help_chat_1,
    constants.Channels.code_help_voice_2: constants.Channels.code_help_chat_2,
    constants.Channels.general_voice: constants.Channels.voice_chat,
    constants.Channels.staff_voice: constants.Channels.staff_voice_chat,
}


class SilenceNotifier(tasks.Loop):
    """Loop notifier for posting notices to `alert_channel` containing added channels."""

    def __init__(self, alert_channel: TextChannel):
        super().__init__(self._notifier, seconds=1, minutes=0, hours=0, count=None, reconnect=True, loop=None)
        self._silenced_channels = {}
        self._alert_channel = alert_channel

    def add_channel(self, channel: TextOrVoiceChannel) -> None:
        """Add channel to `_silenced_channels` and start loop if not launched."""
        if not self._silenced_channels:
            self.start()
            log.info("Starting notifier loop.")
        self._silenced_channels[channel] = self._current_loop

    def remove_channel(self, channel: TextChannel) -> None:
        """Remove channel from `_silenced_channels` and stop loop if no channels remain."""
        with suppress(KeyError):
            del self._silenced_channels[channel]
            if not self._silenced_channels:
                self.stop()
                log.info("Stopping notifier loop.")

    async def _notifier(self) -> None:
        """Post notice of `_silenced_channels` with their silenced duration to `_alert_channel` periodically."""
        # Wait for 15 minutes between notices with pause at start of loop.
        if self._current_loop and not self._current_loop/60 % 15:
            log.debug(
                f"Sending notice with channels: "
                f"{', '.join(f'#{channel} ({channel.id})' for channel in self._silenced_channels)}."
            )
            channels_text = ', '.join(
                f"{channel.mention} for {(self._current_loop-start)//60} min"
                for channel, start in self._silenced_channels.items()
            )
            await self._alert_channel.send(
                f"<@&{constants.Roles.moderators}> currently silenced channels: {channels_text}"
            )


class Silence(commands.Cog):
    """Commands for stopping channel messages for `verified` role in a channel."""

    # Maps muted channel IDs to their previous overwrites for send_message and add_reactions.
    # Overwrites are stored as JSON.
    previous_overwrites = RedisCache()

    # Maps muted channel IDs to POSIX timestamps of when they'll be unsilenced.
    # A timestamp equal to -1 means it's indefinite.
    unsilence_timestamps = RedisCache()

    def __init__(self, bot: Bot):
        self.bot = bot
        self.scheduler = Scheduler(self.__class__.__name__)

        self._init_task = self.bot.loop.create_task(self._async_init())

    async def _async_init(self) -> None:
        """Set instance attributes once the guild is available and reschedule unsilences."""
        await self.bot.wait_until_guild_available()

<<<<<<< HEAD
        guild = self.bot.get_guild(constants.Guild.id)

        self._verified_msg_role = guild.get_role(constants.Roles.verified)
        self._verified_voice_role = guild.get_role(constants.Roles.voice_verified)
        self._helper_role = guild.get_role(constants.Roles.helpers)

        self._mod_alerts_channel = self.bot.get_channel(constants.Channels.mod_alerts)

        self.notifier = SilenceNotifier(self.bot.get_channel(constants.Channels.mod_log))
=======
        guild = self.bot.get_guild(Guild.id)
        self._everyone_role = guild.default_role
        self._mod_alerts_channel = self.bot.get_channel(Channels.mod_alerts)
        self.notifier = SilenceNotifier(self.bot.get_channel(Channels.mod_log))
>>>>>>> 7aec1215
        await self._reschedule()

    async def send_message(
        self,
        message: str,
        source_channel: TextChannel,
        target_channel: TextOrVoiceChannel,
        alert_target: bool = False
    ) -> None:
        """Helper function to send message confirmation to `source_channel`, and notification to `target_channel`."""
        # Reply to invocation channel
        source_reply = message
        if source_channel != target_channel:
            source_reply = source_reply.replace("current channel", target_channel.mention)
        await source_channel.send(source_reply)

        # Reply to target channel
        if alert_target:
            if isinstance(target_channel, VoiceChannel):
                voice_chat = self.bot.get_channel(VOICE_CHANNELS.get(target_channel.id))
                if voice_chat and source_channel != voice_chat:
                    await voice_chat.send(message.replace("current channel", target_channel.mention))

            elif source_channel != target_channel:
                await target_channel.send(message)

    async def _select_lock_channel(*args) -> TextOrVoiceChannel:
        """Passes the channel to be silenced to the resource lock."""
        channel = args[0].get("channel")
        if channel is not None:
            return channel

        else:
            return args[0].get("ctx").channel

    @commands.command(aliases=("hush",))
    @lock(LOCK_NAMESPACE, _select_lock_channel, raise_error=True)
    async def silence(
        self,
        ctx: Context,
        duration: HushDurationConverter = 10,
        kick: bool = False,
        *, channel: TextOrVoiceChannel = None
    ) -> None:
        """
        Silence the current channel for `duration` minutes or `forever`.

        Duration is capped at 15 minutes, passing forever makes the silence indefinite.
        Indefinitely silenced channels get added to a notifier which posts notices every 15 minutes from the start.

        Passing a voice channel will attempt to move members out of the channel and back to force sync permissions.
        If `kick` is True, members will not be added back to the voice channel, and members will be unable to rejoin.
        """
        await self._init_task
        if channel is None:
            channel = ctx.channel
        channel_info = f"#{channel} ({channel.id})"
        log.debug(f"{ctx.author} is silencing channel {channel_info}.")

        if not await self._set_silence_overwrites(channel, kick):
            log.info(f"Tried to silence channel {channel_info} but the channel was already silenced.")
            await self.send_message(MSG_SILENCE_FAIL, ctx.channel, channel)
            return

        if isinstance(channel, VoiceChannel):
            if kick:
                await self._kick_voice_members(channel)
            else:
                await self._force_voice_sync(channel)

        await self._schedule_unsilence(ctx, channel, duration)

        if duration is None:
            self.notifier.add_channel(channel)
            log.info(f"Silenced {channel_info} indefinitely.")
            await self.send_message(MSG_SILENCE_PERMANENT, ctx.channel, channel, True)

        else:
            log.info(f"Silenced {channel_info} for {duration} minute(s).")
            await self.send_message(MSG_SILENCE_SUCCESS.format(duration=duration), ctx.channel, channel, True)

    @commands.command(aliases=("unhush",))
    async def unsilence(self, ctx: Context, *, channel: TextOrVoiceChannel = None) -> None:
        """
        Unsilence the given channel if given, else the current one.

        If the channel was silenced indefinitely, notifications for the channel will stop.
        """
        await self._init_task
        if channel is None:
            channel = ctx.channel
        log.debug(f"Unsilencing channel #{channel} from {ctx.author}'s command.")
        await self._unsilence_wrapper(channel, ctx)

    @lock_arg(LOCK_NAMESPACE, "channel", raise_error=True)
    async def _unsilence_wrapper(self, channel: TextOrVoiceChannel, ctx: Optional[Context] = None) -> None:
        """Unsilence `channel` and send a success/failure message."""
        msg_channel = channel
        if ctx is not None:
            msg_channel = ctx.channel

        if not await self._unsilence(channel):
<<<<<<< HEAD
            if isinstance(channel, VoiceChannel):
                overwrite = channel.overwrites_for(self._verified_voice_role)
                manual = overwrite.speak is False
=======
            overwrite = channel.overwrites_for(self._everyone_role)
            if overwrite.send_messages is False or overwrite.add_reactions is False:
                await channel.send(MSG_UNSILENCE_MANUAL)
>>>>>>> 7aec1215
            else:
                overwrite = channel.overwrites_for(self._verified_msg_role)
                manual = overwrite.send_messages is False or overwrite.add_reactions is False

            # Send fail message to muted channel or voice chat channel, and invocation channel
            if manual:
                await self.send_message(MSG_UNSILENCE_MANUAL, msg_channel, channel)
            else:
                await self.send_message(MSG_UNSILENCE_FAIL, msg_channel, channel)

        else:
            await self.send_message(MSG_UNSILENCE_SUCCESS, msg_channel, channel, True)

    async def _set_silence_overwrites(self, channel: TextOrVoiceChannel, kick: bool = False) -> bool:
        """Set silence permission overwrites for `channel` and return True if successful."""
<<<<<<< HEAD
        # Get the original channel overwrites
        if isinstance(channel, TextChannel):
            role = self._verified_msg_role
            overwrite = channel.overwrites_for(role)
            prev_overwrites = dict(send_messages=overwrite.send_messages, add_reactions=overwrite.add_reactions)
=======
        overwrite = channel.overwrites_for(self._everyone_role)
        prev_overwrites = dict(send_messages=overwrite.send_messages, add_reactions=overwrite.add_reactions)
>>>>>>> 7aec1215

        else:
            role = self._verified_voice_role
            overwrite = channel.overwrites_for(role)
            prev_overwrites = dict(speak=overwrite.speak)
            if kick:
                prev_overwrites.update(connect=overwrite.connect)

        # Stop if channel was already silenced
        if channel.id in self.scheduler or all(val is False for val in prev_overwrites.values()):
            return False

<<<<<<< HEAD
        # Set new permissions, store
        overwrite.update(**dict.fromkeys(prev_overwrites, False))
        await channel.set_permissions(role, overwrite=overwrite)
=======
        overwrite.update(send_messages=False, add_reactions=False)
        await channel.set_permissions(self._everyone_role, overwrite=overwrite)
>>>>>>> 7aec1215
        await self.previous_overwrites.set(channel.id, json.dumps(prev_overwrites))

        return True

    @staticmethod
    async def _get_afk_channel(guild: Guild) -> VoiceChannel:
        """Get a guild's AFK channel, or create one if it does not exist."""
        afk_channel = guild.afk_channel

        if afk_channel is None:
            overwrites = {
                guild.default_role: PermissionOverwrite(speak=False, connect=False, view_channel=False)
            }
            afk_channel = await guild.create_voice_channel("mute-temp", overwrites=overwrites)
            log.info(f"Failed to get afk-channel, created temporary channel #{afk_channel} ({afk_channel.id})")

        return afk_channel

    async def _kick_voice_members(self, channel: VoiceChannel) -> None:
        """Remove all non-staff members from a voice channel."""
        log.debug(f"Removing all non staff members from #{channel.name} ({channel.id}).")

        for member in channel.members:
            if self._helper_role not in member.roles:
                await member.move_to(None, reason="Kicking member from voice channel.")

        log.debug("Removed all members.")

    async def _force_voice_sync(self, channel: VoiceChannel) -> None:
        """
        Move all non-staff members from `channel` to a temporary channel and back to force toggle role mute.

        Permission modification has to happen before this function.
        """
        # Obtain temporary channel
        delete_channel = channel.guild.afk_channel is None
        afk_channel = await self._get_afk_channel(channel.guild)

        try:
            # Move all members to temporary channel and back
            for member in channel.members:
                # Skip staff
                if self._helper_role in member.roles:
                    continue

                await member.move_to(afk_channel, reason="Muting VC member.")
                log.debug(f"Moved {member.name} to afk channel.")

                await member.move_to(channel, reason="Muting VC member.")
                log.debug(f"Moved {member.name} to original voice channel.")

        finally:
            # Delete VC channel if it was created.
            if delete_channel:
                await afk_channel.delete(reason="Deleting temp mute channel.")

    async def _schedule_unsilence(self, ctx: Context, channel: TextOrVoiceChannel, duration: Optional[int]) -> None:
        """Schedule `ctx.channel` to be unsilenced if `duration` is not None."""
        if duration is None:
            await self.unsilence_timestamps.set(channel.id, -1)
        else:
            self.scheduler.schedule_later(duration * 60, channel.id, ctx.invoke(self.unsilence, channel=channel))
            unsilence_time = datetime.now(tz=timezone.utc) + timedelta(minutes=duration)
            await self.unsilence_timestamps.set(channel.id, unsilence_time.timestamp())

    async def _unsilence(self, channel: TextOrVoiceChannel) -> bool:
        """
        Unsilence `channel`.

        If `channel` has a silence task scheduled or has its previous overwrites cached, unsilence
        it, cancel the task, and remove it from the notifier. Notify admins if it has a task but
        not cached overwrites.

        Return `True` if channel permissions were changed, `False` otherwise.
        """
        # Get stored overwrites, and return if channel is unsilenced
        prev_overwrites = await self.previous_overwrites.get(channel.id)
        if channel.id not in self.scheduler and prev_overwrites is None:
            log.info(f"Tried to unsilence channel #{channel} ({channel.id}) but the channel was not silenced.")
            return False

<<<<<<< HEAD
        # Select the role based on channel type, and get current overwrites
        if isinstance(channel, TextChannel):
            role = self._verified_msg_role
            overwrite = channel.overwrites_for(role)
            permissions = "`Send Messages` and `Add Reactions`"
        else:
            role = self._verified_voice_role
            overwrite = channel.overwrites_for(role)
            permissions = "`Speak` and `Connect`"

        # Check if old overwrites were not stored
=======
        overwrite = channel.overwrites_for(self._everyone_role)
>>>>>>> 7aec1215
        if prev_overwrites is None:
            log.info(f"Missing previous overwrites for #{channel} ({channel.id}); defaulting to None.")
            overwrite.update(send_messages=None, add_reactions=None, speak=None, connect=None)
        else:
            overwrite.update(**json.loads(prev_overwrites))

<<<<<<< HEAD
        # Update Permissions
        await channel.set_permissions(role, overwrite=overwrite)
        if isinstance(channel, VoiceChannel):
            await self._force_voice_sync(channel)

=======
        await channel.set_permissions(self._everyone_role, overwrite=overwrite)
>>>>>>> 7aec1215
        log.info(f"Unsilenced channel #{channel} ({channel.id}).")

        self.scheduler.cancel(channel.id)
        self.notifier.remove_channel(channel)
        await self.previous_overwrites.delete(channel.id)
        await self.unsilence_timestamps.delete(channel.id)

        # Alert Admin team if old overwrites were not available
        if prev_overwrites is None:
            await self._mod_alerts_channel.send(
<<<<<<< HEAD
                f"<@&{constants.Roles.admins}> Restored overwrites with default values after unsilencing "
                f"{channel.mention}. Please check that the {permissions} "
                f"overwrites for {role.mention} are at their desired values."
=======
                f"<@&{Roles.admins}> Restored overwrites with default values after unsilencing "
                f"{channel.mention}. Please check that the `Send Messages` and `Add Reactions` "
                f"overwrites for {self._everyone_role.mention} are at their desired values."
>>>>>>> 7aec1215
            )

        return True

    async def _reschedule(self) -> None:
        """Reschedule unsilencing of active silences and add permanent ones to the notifier."""
        for channel_id, timestamp in await self.unsilence_timestamps.items():
            channel = self.bot.get_channel(channel_id)
            if channel is None:
                log.info(f"Can't reschedule silence for {channel_id}: channel not found.")
                continue

            if timestamp == -1:
                log.info(f"Adding permanent silence for #{channel} ({channel.id}) to the notifier.")
                self.notifier.add_channel(channel)
                continue

            dt = datetime.fromtimestamp(timestamp, tz=timezone.utc)
            delta = (dt - datetime.now(tz=timezone.utc)).total_seconds()
            if delta <= 0:
                # Suppress the error since it's not being invoked by a user via the command.
                with suppress(LockedResourceError):
                    await self._unsilence_wrapper(channel)
            else:
                log.info(f"Rescheduling silence for #{channel} ({channel.id}).")
                self.scheduler.schedule_later(delta, channel_id, self._unsilence_wrapper(channel))

    def cog_unload(self) -> None:
        """Cancel the init task and scheduled tasks."""
        # It's important to wait for _init_task (specifically for _reschedule) to be cancelled
        # before cancelling scheduled tasks. Otherwise, it's possible for _reschedule to schedule
        # more tasks after cancel_all has finished, despite _init_task.cancel being called first.
        # This is cause cancel() on its own doesn't block until the task is cancelled.
        self._init_task.cancel()
        self._init_task.add_done_callback(lambda _: self.scheduler.cancel_all())

    # This cannot be static (must have a __func__ attribute).
    async def cog_check(self, ctx: Context) -> bool:
        """Only allow moderators to invoke the commands in this cog."""
        return await commands.has_any_role(*constants.MODERATION_ROLES).predicate(ctx)


def setup(bot: Bot) -> None:
    """Load the Silence cog."""
    bot.add_cog(Silence(bot))<|MERGE_RESOLUTION|>--- conflicted
+++ resolved
@@ -102,22 +102,15 @@
         """Set instance attributes once the guild is available and reschedule unsilences."""
         await self.bot.wait_until_guild_available()
 
-<<<<<<< HEAD
         guild = self.bot.get_guild(constants.Guild.id)
 
-        self._verified_msg_role = guild.get_role(constants.Roles.verified)
+        self._everyone_role = guild.default_role
         self._verified_voice_role = guild.get_role(constants.Roles.voice_verified)
         self._helper_role = guild.get_role(constants.Roles.helpers)
 
         self._mod_alerts_channel = self.bot.get_channel(constants.Channels.mod_alerts)
 
         self.notifier = SilenceNotifier(self.bot.get_channel(constants.Channels.mod_log))
-=======
-        guild = self.bot.get_guild(Guild.id)
-        self._everyone_role = guild.default_role
-        self._mod_alerts_channel = self.bot.get_channel(Channels.mod_alerts)
-        self.notifier = SilenceNotifier(self.bot.get_channel(Channels.mod_log))
->>>>>>> 7aec1215
         await self._reschedule()
 
     async def send_message(
@@ -220,17 +213,11 @@
             msg_channel = ctx.channel
 
         if not await self._unsilence(channel):
-<<<<<<< HEAD
             if isinstance(channel, VoiceChannel):
                 overwrite = channel.overwrites_for(self._verified_voice_role)
                 manual = overwrite.speak is False
-=======
-            overwrite = channel.overwrites_for(self._everyone_role)
-            if overwrite.send_messages is False or overwrite.add_reactions is False:
-                await channel.send(MSG_UNSILENCE_MANUAL)
->>>>>>> 7aec1215
             else:
-                overwrite = channel.overwrites_for(self._verified_msg_role)
+                overwrite = channel.overwrites_for(self._everyone_role)
                 manual = overwrite.send_messages is False or overwrite.add_reactions is False
 
             # Send fail message to muted channel or voice chat channel, and invocation channel
@@ -244,16 +231,11 @@
 
     async def _set_silence_overwrites(self, channel: TextOrVoiceChannel, kick: bool = False) -> bool:
         """Set silence permission overwrites for `channel` and return True if successful."""
-<<<<<<< HEAD
         # Get the original channel overwrites
         if isinstance(channel, TextChannel):
-            role = self._verified_msg_role
+            role = self._everyone_role
             overwrite = channel.overwrites_for(role)
             prev_overwrites = dict(send_messages=overwrite.send_messages, add_reactions=overwrite.add_reactions)
-=======
-        overwrite = channel.overwrites_for(self._everyone_role)
-        prev_overwrites = dict(send_messages=overwrite.send_messages, add_reactions=overwrite.add_reactions)
->>>>>>> 7aec1215
 
         else:
             role = self._verified_voice_role
@@ -266,14 +248,9 @@
         if channel.id in self.scheduler or all(val is False for val in prev_overwrites.values()):
             return False
 
-<<<<<<< HEAD
         # Set new permissions, store
         overwrite.update(**dict.fromkeys(prev_overwrites, False))
         await channel.set_permissions(role, overwrite=overwrite)
-=======
-        overwrite.update(send_messages=False, add_reactions=False)
-        await channel.set_permissions(self._everyone_role, overwrite=overwrite)
->>>>>>> 7aec1215
         await self.previous_overwrites.set(channel.id, json.dumps(prev_overwrites))
 
         return True
@@ -355,10 +332,9 @@
             log.info(f"Tried to unsilence channel #{channel} ({channel.id}) but the channel was not silenced.")
             return False
 
-<<<<<<< HEAD
         # Select the role based on channel type, and get current overwrites
         if isinstance(channel, TextChannel):
-            role = self._verified_msg_role
+            role = self._everyone_role
             overwrite = channel.overwrites_for(role)
             permissions = "`Send Messages` and `Add Reactions`"
         else:
@@ -367,24 +343,17 @@
             permissions = "`Speak` and `Connect`"
 
         # Check if old overwrites were not stored
-=======
-        overwrite = channel.overwrites_for(self._everyone_role)
->>>>>>> 7aec1215
         if prev_overwrites is None:
             log.info(f"Missing previous overwrites for #{channel} ({channel.id}); defaulting to None.")
             overwrite.update(send_messages=None, add_reactions=None, speak=None, connect=None)
         else:
             overwrite.update(**json.loads(prev_overwrites))
 
-<<<<<<< HEAD
         # Update Permissions
         await channel.set_permissions(role, overwrite=overwrite)
         if isinstance(channel, VoiceChannel):
             await self._force_voice_sync(channel)
 
-=======
-        await channel.set_permissions(self._everyone_role, overwrite=overwrite)
->>>>>>> 7aec1215
         log.info(f"Unsilenced channel #{channel} ({channel.id}).")
 
         self.scheduler.cancel(channel.id)
@@ -395,15 +364,9 @@
         # Alert Admin team if old overwrites were not available
         if prev_overwrites is None:
             await self._mod_alerts_channel.send(
-<<<<<<< HEAD
                 f"<@&{constants.Roles.admins}> Restored overwrites with default values after unsilencing "
                 f"{channel.mention}. Please check that the {permissions} "
                 f"overwrites for {role.mention} are at their desired values."
-=======
-                f"<@&{Roles.admins}> Restored overwrites with default values after unsilencing "
-                f"{channel.mention}. Please check that the `Send Messages` and `Add Reactions` "
-                f"overwrites for {self._everyone_role.mention} are at their desired values."
->>>>>>> 7aec1215
             )
 
         return True
