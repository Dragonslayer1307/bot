import asyncio
import logging
import random
import textwrap
from aiohttp import BasicAuth
from datetime import datetime, timedelta
from typing import List

from aiohttp import BasicAuth
from discord import Colour, Embed, Message, TextChannel
from discord.ext import tasks
from discord.ext.commands import Bot, Cog, Context, group

from bot.constants import Channels, ERROR_REPLIES, Reddit as RedditConfig, STAFF_ROLES
from bot.converters import Subreddit
from bot.decorators import with_role
from bot.pagination import LinePaginator

log = logging.getLogger(__name__)


class Reddit(Cog):
    """Track subreddit posts and show detailed statistics about them."""

    # Change your client's User-Agent string to something unique and descriptive,
    # including the target platform, a unique application identifier, a version string,
    # and your username as contact information, in the following format:
    # <platform>:<app ID>:<version string> (by /u/<reddit username>)
    USER_AGENT = "docker:Discord Bot of https://pythondiscord.com/:v?.?.? (by /u/PythonDiscord)"
    URL = "https://www.reddit.com"
    OAUTH_URL = "https://oauth.reddit.com"
    MAX_FETCH_RETRIES = 3

    def __init__(self, bot: Bot):
        self.bot = bot

        self.reddit_channel = None

        self.prev_lengths = {}
        self.last_ids = {}

        self.new_posts_task = None
        self.top_weekly_posts_task = None

<<<<<<< HEAD
        self.bot.loop.create_task(self.init_reddit_polling())
=======
>>>>>>> 2cb7ee12
        self.refresh_access_token.start()

    @tasks.loop(hours=0.99)  # access tokens are valid for one hour
    async def refresh_access_token(self) -> None:
<<<<<<< HEAD
        """Refresh Reddits access token."""
=======
        """Refresh the access token"""
>>>>>>> 2cb7ee12
        headers = {"Authorization": self.client_auth}
        data = {
            "grant_type": "refresh_token",
            "refresh_token": self.refresh_token
        }

        response = await self.bot.http_session.post(
<<<<<<< HEAD
            url=f"{self.URL}/api/v1/access_token",
=======
            url = f"{self.URL}/api/v1/access_token",
>>>>>>> 2cb7ee12
            headers=headers,
            data=data,
        )

        content = await response.json()
        self.access_token = content["access_token"]
        self.headers = {
            "Authorization": "bearer " + self.access_token,
            "User-Agent": self.USER_AGENT
        }

    @refresh_access_token.before_loop
    async def get_tokens(self) -> None:
<<<<<<< HEAD
        """Get Reddit access and refresh tokens."""
=======
        """Get Reddit access and refresh tokens"""
>>>>>>> 2cb7ee12
        await self.bot.wait_until_ready()

        headers = {"User-Agent": self.USER_AGENT}
        data = {
            "grant_type": "client_credentials",
            "duration": "permanent"
        }

<<<<<<< HEAD
        self.client_auth = BasicAuth(RedditConfig.client_id, RedditConfig.secret)

        response = await self.bot.http_session.post(
            url=f"{self.URL}/api/v1/access_token",
            headers=headers,
            auth=self.client_auth,
            data=data
        )

        if response.status == 200 and response.content_type == "application/json":
=======
        if RedditConfig.client_id and RedditConfig.secret:
            self.client_auth = BasicAuth(RedditConfig.client_id, RedditConfig.secret)

            response = await self.bot.http_session.post(
                url=f"{self.URL}/api/v1/access_token",
                headers=headers,
                auth=self.client_auth,
                data=data
            )

>>>>>>> 2cb7ee12
            content = await response.json()
            self.access_token = content["access_token"]
            self.refresh_token = content["refresh_token"]
            self.headers = {
                "Authorization": "bearer " + self.access_token,
                "User-Agent": self.USER_AGENT
            }
        else:
<<<<<<< HEAD
            log.error("Authentication with Reddit API failed. Unloading extension.")
            self.bot.remove_cog(self.__class__.__name__)
            return
=======
            self.client_auth = None
            self.access_token = None
            self.refresh_token = None
            self.headers = None

            log.error("Unable to find client credentials.")
>>>>>>> 2cb7ee12

    async def fetch_posts(self, route: str, *, amount: int = 25, params: dict = None) -> List[dict]:
        """A helper method to fetch a certain amount of Reddit posts at a given route."""
        # Reddit's JSON responses only provide 25 posts at most.
        if not 25 >= amount > 0:
            raise ValueError("Invalid amount of subreddit posts requested.")

        if params is None:
            params = {}

        url = f"{self.OAUTH_URL}/{route}"
        for _ in range(self.MAX_FETCH_RETRIES):
            response = await self.bot.http_session.get(
                url=url,
                headers=self.headers,
                params=params
            )
            if response.status == 200 and response.content_type == 'application/json':
                # Got appropriate response - process and return.
                content = await response.json()
                posts = content["data"]["children"]
                return posts[:amount]
            
            await asyncio.sleep(3)

        log.debug(f"Invalid response from: {url} - status code {response.status}, mimetype {response.content_type}")
        return list()  # Failed to get appropriate response within allowed number of retries.

    async def send_top_posts(
        self, channel: TextChannel, subreddit: Subreddit, content: str = None, time: str = "all"
    ) -> Message:
        """Create an embed for the top posts, then send it in a given TextChannel."""
        # Create the new spicy embed.
        embed = Embed()
        embed.description = ""

        # Get the posts
        async with channel.typing():
            posts = await self.fetch_posts(
                route=f"{subreddit}/top",
                amount=5,
                params={
                    "t": time
                }
            )

        if not posts:
            embed.title = random.choice(ERROR_REPLIES)
            embed.colour = Colour.red()
            embed.description = (
                "Sorry! We couldn't find any posts from that subreddit. "
                "If this problem persists, please let us know."
            )

            return await channel.send(
                embed=embed
            )

        for post in posts:
            data = post["data"]

            text = data["selftext"]
            if text:
                text = textwrap.shorten(text, width=128, placeholder="...")
                text += "\n"  # Add newline to separate embed info

            ups = data["ups"]
            comments = data["num_comments"]
            author = data["author"]

            title = textwrap.shorten(data["title"], width=64, placeholder="...")
            link = self.URL + data["permalink"]

            embed.description += (
                f"[**{title}**]({link})\n"
                f"{text}"
                f"| {ups} upvotes | {comments} comments | u/{author} | {subreddit} |\n\n"
            )

        embed.colour = Colour.blurple()

        return await channel.send(
            content=content,
            embed=embed
        )

    async def poll_new_posts(self) -> None:
        """Periodically search for new subreddit posts."""
        while True:
            await asyncio.sleep(RedditConfig.request_delay)

            for subreddit in RedditConfig.subreddits:
                # Make a HEAD request to the subreddit
                head_response = await self.bot.http_session.head(
                    url=f"{self.OAUTH_URL}/{subreddit}/new.rss",
                    headers=self.headers
                )

                content_length = head_response.headers["content-length"]

                # If the content is the same size as before, assume there's no new posts.
                if content_length == self.prev_lengths.get(subreddit, None):
                    continue

                self.prev_lengths[subreddit] = content_length

                # Now we can actually fetch the new data
                posts = await self.fetch_posts(f"{subreddit}/new")
                new_posts = []

                # Only show new posts if we've checked before.
                if subreddit in self.last_ids:
                    for post in posts:
                        data = post["data"]

                        # Convert the ID to an integer for easy comparison.
                        int_id = int(data["id"], 36)

                        # If we've already seen this post, finish checking
                        if int_id <= self.last_ids[subreddit]:
                            break

                        embed_data = {
                            "title": textwrap.shorten(data["title"], width=64, placeholder="..."),
                            "text": textwrap.shorten(data["selftext"], width=128, placeholder="..."),
                            "url": self.URL + data["permalink"],
                            "author": data["author"]
                        }

                        new_posts.append(embed_data)

                self.last_ids[subreddit] = int(posts[0]["data"]["id"], 36)

                # Send all of the new posts as spicy embeds
                for data in new_posts:
                    embed = Embed()

                    embed.title = data["title"]
                    embed.url = data["url"]
                    embed.description = data["text"]
                    embed.set_footer(text=f"Posted by u/{data['author']} in {subreddit}")
                    embed.colour = Colour.blurple()

                    await self.reddit_channel.send(embed=embed)

                log.trace(f"Sent {len(new_posts)} new {subreddit} posts to channel {self.reddit_channel.id}.")

    async def poll_top_weekly_posts(self) -> None:
        """Post a summary of the top posts every week."""
        while True:
            now = datetime.utcnow()

            # Calculate the amount of seconds until midnight next monday.
            monday = now + timedelta(days=7 - now.weekday())
            monday = monday.replace(hour=0, minute=0, second=0)
            until_monday = (monday - now).total_seconds()

            await asyncio.sleep(until_monday)

            for subreddit in RedditConfig.subreddits:
                # Send and pin the new weekly posts.
                message = await self.send_top_posts(
                    channel=self.reddit_channel,
                    subreddit=subreddit,
                    content=f"This week's top {subreddit} posts have arrived!",
                    time="week"
                )

                if subreddit.lower() == "r/python":
                    # Remove the oldest pins so that only 5 remain at most.
                    pins = await self.reddit_channel.pins()

                    while len(pins) >= 5:
                        await pins[-1].unpin()
                        del pins[-1]

                    await message.pin()

    @group(name="reddit", invoke_without_command=True)
    async def reddit_group(self, ctx: Context) -> None:
        """View the top posts from various subreddits."""
        await ctx.invoke(self.bot.get_command("help"), "reddit")

    @reddit_group.command(name="top")
    async def top_command(self, ctx: Context, subreddit: Subreddit = "r/Python") -> None:
        """Send the top posts of all time from a given subreddit."""
        await self.send_top_posts(
            channel=ctx.channel,
            subreddit=subreddit,
            content=f"Here are the top {subreddit} posts of all time!",
            time="all"
        )

    @reddit_group.command(name="daily")
    async def daily_command(self, ctx: Context, subreddit: Subreddit = "r/Python") -> None:
        """Send the top posts of today from a given subreddit."""
        await self.send_top_posts(
            channel=ctx.channel,
            subreddit=subreddit,
            content=f"Here are today's top {subreddit} posts!",
            time="day"
        )

    @reddit_group.command(name="weekly")
    async def weekly_command(self, ctx: Context, subreddit: Subreddit = "r/Python") -> None:
        """Send the top posts of this week from a given subreddit."""
        await self.send_top_posts(
            channel=ctx.channel,
            subreddit=subreddit,
            content=f"Here are this week's top {subreddit} posts!",
            time="week"
        )

    @with_role(*STAFF_ROLES)
    @reddit_group.command(name="subreddits", aliases=("subs",))
    async def subreddits_command(self, ctx: Context) -> None:
        """Send a paginated embed of all the subreddits we're relaying."""
        embed = Embed()
        embed.title = "Relayed subreddits."
        embed.colour = Colour.blurple()

        await LinePaginator.paginate(
            RedditConfig.subreddits,
            ctx, embed,
            footer_text="Use the reddit commands along with these to view their posts.",
            empty=False,
            max_lines=15
        )

    async def init_reddit_polling(self) -> None:
        """Initiate reddit post event loop."""
        await self.bot.wait_until_ready()
        self.reddit_channel = await self.bot.fetch_channel(Channels.reddit)

        if self.reddit_channel is not None:
            if self.new_posts_task is None:
                self.new_posts_task = self.bot.loop.create_task(self.poll_new_posts())
            if self.top_weekly_posts_task is None:
                self.top_weekly_posts_task = self.bot.loop.create_task(self.poll_top_weekly_posts())
        else:
            log.warning("Couldn't locate a channel for subreddit relaying.")


def setup(bot: Bot) -> None:
    """Reddit cog load."""
    bot.add_cog(Reddit(bot))
    log.info("Cog loaded: Reddit")<|MERGE_RESOLUTION|>--- conflicted
+++ resolved
@@ -2,7 +2,6 @@
 import logging
 import random
 import textwrap
-from aiohttp import BasicAuth
 from datetime import datetime, timedelta
 from typing import List
 
@@ -42,19 +41,11 @@
         self.new_posts_task = None
         self.top_weekly_posts_task = None
 
-<<<<<<< HEAD
         self.bot.loop.create_task(self.init_reddit_polling())
-=======
->>>>>>> 2cb7ee12
-        self.refresh_access_token.start()
 
     @tasks.loop(hours=0.99)  # access tokens are valid for one hour
     async def refresh_access_token(self) -> None:
-<<<<<<< HEAD
         """Refresh Reddits access token."""
-=======
-        """Refresh the access token"""
->>>>>>> 2cb7ee12
         headers = {"Authorization": self.client_auth}
         data = {
             "grant_type": "refresh_token",
@@ -62,11 +53,7 @@
         }
 
         response = await self.bot.http_session.post(
-<<<<<<< HEAD
             url=f"{self.URL}/api/v1/access_token",
-=======
-            url = f"{self.URL}/api/v1/access_token",
->>>>>>> 2cb7ee12
             headers=headers,
             data=data,
         )
@@ -80,20 +67,13 @@
 
     @refresh_access_token.before_loop
     async def get_tokens(self) -> None:
-<<<<<<< HEAD
         """Get Reddit access and refresh tokens."""
-=======
-        """Get Reddit access and refresh tokens"""
->>>>>>> 2cb7ee12
-        await self.bot.wait_until_ready()
-
         headers = {"User-Agent": self.USER_AGENT}
         data = {
             "grant_type": "client_credentials",
             "duration": "permanent"
         }
 
-<<<<<<< HEAD
         self.client_auth = BasicAuth(RedditConfig.client_id, RedditConfig.secret)
 
         response = await self.bot.http_session.post(
@@ -104,18 +84,6 @@
         )
 
         if response.status == 200 and response.content_type == "application/json":
-=======
-        if RedditConfig.client_id and RedditConfig.secret:
-            self.client_auth = BasicAuth(RedditConfig.client_id, RedditConfig.secret)
-
-            response = await self.bot.http_session.post(
-                url=f"{self.URL}/api/v1/access_token",
-                headers=headers,
-                auth=self.client_auth,
-                data=data
-            )
-
->>>>>>> 2cb7ee12
             content = await response.json()
             self.access_token = content["access_token"]
             self.refresh_token = content["refresh_token"]
@@ -124,18 +92,9 @@
                 "User-Agent": self.USER_AGENT
             }
         else:
-<<<<<<< HEAD
             log.error("Authentication with Reddit API failed. Unloading extension.")
             self.bot.remove_cog(self.__class__.__name__)
             return
-=======
-            self.client_auth = None
-            self.access_token = None
-            self.refresh_token = None
-            self.headers = None
-
-            log.error("Unable to find client credentials.")
->>>>>>> 2cb7ee12
 
     async def fetch_posts(self, route: str, *, amount: int = 25, params: dict = None) -> List[dict]:
         """A helper method to fetch a certain amount of Reddit posts at a given route."""
@@ -369,6 +328,7 @@
         """Initiate reddit post event loop."""
         await self.bot.wait_until_ready()
         self.reddit_channel = await self.bot.fetch_channel(Channels.reddit)
+        self.refresh_access_token.start()
 
         if self.reddit_channel is not None:
             if self.new_posts_task is None:
